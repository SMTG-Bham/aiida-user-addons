--- conflicted
+++ resolved
@@ -90,14 +90,8 @@
         spec.input('band_mode',
                    help='Mode for generating the band path. Choose from: bradcrack, pymatgen, seekpath, seekpath-aiida and latimer-munro.',
                    required=False,
-<<<<<<< HEAD
                    valid_type=orm.Str)
         spec.input('symprec', help='Precision of the symmetry determination', valid_type=orm.Float, required=True)
-=======
-                   valid_type=orm.Dict)
-        spec.input('symprec', help='Precision of the symmetry determination', 
-                    valid_type=orm.Float, required=False)
->>>>>>> 876ed5d9
         spec.input(
             'dos_kpoints_density',
             help='Kpoints for running DOS calculations in A^-1 * 2pi. Will perform non-SCF DOS calculation is supplied.',
