"""
hiphive related tools
"""
import numpy as np
from aiida import orm
from aiida.engine import calcfunction
from ase import Atoms
from ase.build import sort
from ase.build.supercells import make_supercell
from hiphive import StructureContainer
from hiphive.input_output.phonopy import write_phonopy_fc2
from hiphive.structure_generation import generate_mc_rattled_structures
from hiphive.utilities import find_permutation
from phonopy.api_phonopy import PhonopyAtoms


def atoms2phonopy(atoms):
    """Converting ase.Atoms to PhonopyAtoms"""
    atoms_phonopy = PhonopyAtoms(
        symbols=atoms.get_chemical_symbols(),
        scaled_positions=atoms.get_scaled_positions(),
        cell=atoms.cell.copy(),
    )
    return atoms_phonopy


def phonopy2atoms(phonon):
    """Convert PhonopyAtoms to Atoms"""
    return Atoms(
        cell=phonon.cell.copy(),
        scaled_positions=phonon.get_scaled_positions(),
        numbers=phonon.numbers.copy(),
        pbc=True,
    )


@calcfunction
def generate_rattle(prim, n_structures, cell_size, rattle_std, min_dist, **kwargs):
    """Generate rattled structure using MC"""
    atoms_ideal = sort(
        make_supercell(prim.get_ase(), cell_size.get_list())
    )  # supercell reference structure
    if "seed" in kwargs:
        seed = kwargs["seed"].value
    else:
        seed = 42
    structures = generate_mc_rattled_structures(
        atoms_ideal, n_structures.value, rattle_std.value, min_dist.value, seed=seed
    )
    out = {}
    for i, struct in enumerate(structures):
        s = orm.StructureData(ase=struct)
        out[f"structure_{i:02d}"] = s
    out[f"ideal_structure"] = orm.StructureData(ase=atoms_ideal)
    return out


class ShortRangeFitting:
    """
    Fitting the short range interactions

    This class helps to simplify the fitting of short-range interaction in ionic systems.
    """

    def __init__(self, container, born_file, supercell_mat, nac_factor=14.399652):
        """
        Instantiate ShortRangeFitting object

        Args

            container (StructureContainer): The container object used for generate fitting data.
            born_file (dirc or str): Path to the BORN file
            supercell_mat: supercell matrix
            nac_factr: Factor for converting BORN data, default is for VASP.
        """
        from phonopy.api_phonopy import Phonopy
        from phonopy.cui.load_helper import get_nac_params

        self.container = container
        prim = container.cluster_space.primitive_structure
        if isinstance(born_file, dict):
            self.nac_params = born_file
        else:
            self.nac_params = get_nac_params(
                atoms2phonopy(prim), born_filename=born_file
            )

        self.supercell_mat = supercell_mat

        self.atoms_supercell = make_supercell(prim, supercell_mat)

        unitcell_phonopy = PhonopyAtoms(
            symbols=prim.get_chemical_symbols(),
            scaled_positions=prim.get_scaled_positions(),
            cell=prim.cell.copy(),
        )

        phonon = Phonopy(
            unitcell_phonopy,
            supercell_mat.T,  # Phonopy uses a different convention for the matrix
            primitive_matrix=[[1, 0, 0], [0, 1, 0], [0, 0, 1]],
        )

        phonon.generate_displacements()
        phonon.nac_params = self.nac_params
        supercell = phonon.supercell
        self.phonopy_supercell = supercell
        # Current factor for VASP BORN file....
        phonon.nac_params["factor"] = nac_factor  # Needed?

        phonon.set_force_constants(np.zeros((len(supercell), len(supercell), 3, 3)))
        dynmat = phonon.get_dynamical_matrix()
        dynmat.make_Gonze_nac_dataset()
        self.fc2_LR = -dynmat.get_Gonze_nac_dataset()[0]
        self.phonon = phonon

    def _rebuild_container(self):
        """
        Rebuild the container on-demand

        Ensure that the container
        """
        phonon_ref_cell = phonopy2atoms(self.phonopy_supercell)

        # Reconstruct the structure container with atoms permutated
        all_new_atoms = []
        need_reconstruct = False
        for frame in self.container:
            # Check if the supercell lattice vectors matches - sanity check
            if not np.all(frame.atoms.cell == self.atoms_supercell.cell):
                raise RuntimeError(
                    f"Mismatch in supercell lattice vectors, stored: {frame.atoms.cell}, reference: {self.atoms_supercell.cell}"
                )
<<<<<<< HEAD
            new_atoms = frame.atoms[perm]
            new_container.add_structure(new_atoms)
        self.container = new_container
=======

            # Get the reference cell for finding the permutation
            ideal_cell = frame.atoms.copy()
            ideal_cell.positions -= frame.displacements
            perm = find_permutation(ideal_cell, phonon_ref_cell)
            # Check if permutation is needed``
            if np.all(perm == np.arange(len(perm))):
                new_atoms = frame.atoms
            else:
                new_atoms = frame.atoms[perm]
                need_reconstruct = True

            all_new_atoms.append(new_atoms)

        if need_reconstruct:
            new_container = StructureContainer(self.container.cluster_space)
            for atoms in all_new_atoms:
                new_container.add_structure(atoms)
            self.container = new_container
            return True
        return False
>>>>>>> a27b0edc

    def get_fit_data(self):
        """Get the fitting data with long-range forces subtracted"""
        self._rebuild_container()
        # Sanity check
        M, F = self.container.get_fit_data()
        displacements = np.array([frame.displacements for frame in self.container])
        F_LR = np.einsum("ijab,njb->nia", -self.fc2_LR, displacements).flatten()
        self.F_LR = F_LR
        F_SR = F - F_LR
        return M, F_SR

    def get_fc2(self, fcp):
        """Get the second-order force constants with LR included"""
        fc = fcp.get_force_constants(
            phonopy2atoms(self.phonopy_supercell)
        )  # Use the supercell that is created by the phonopy
        fc2 = fc.get_fc_array(2) + self.fc2_LR
        return fc2

    def write_phonopy_fc2(self, fcp, outfile):
        """Write second order force constants in phonopy format"""
        fc2 = self.get_fc2(fcp)
        write_phonopy_fc2(outfile, fc2)

    def get_fcp(self, opt):
        """Get an FCP using the fitted data"""
        from hiphive import ForceConstantPotential

        terms = [
            "seed",
            "fit_method",
            "standardize",
            "n_target_values",
            "n_parameters",
            "n_nonzero_parameters",
            "parameters_norm",
            "target_values_std",
            "rmse_train",
            "rmse_test",
            "R2_train",
            "R2_test",
            "AIC",
            "BIC",
            "train_size",
            "test_size",
        ]
        fcp = ForceConstantPotential(
            self.container.cluster_space,
            opt.parameters,
            metadata={
                "fc2_LR": self.fc2_LR,
                "summary": {
                    key: value for key, value in opt.summary.items() if key in terms
                },
            },
        )
        return fcp<|MERGE_RESOLUTION|>--- conflicted
+++ resolved
@@ -131,11 +131,6 @@
                 raise RuntimeError(
                     f"Mismatch in supercell lattice vectors, stored: {frame.atoms.cell}, reference: {self.atoms_supercell.cell}"
                 )
-<<<<<<< HEAD
-            new_atoms = frame.atoms[perm]
-            new_container.add_structure(new_atoms)
-        self.container = new_container
-=======
 
             # Get the reference cell for finding the permutation
             ideal_cell = frame.atoms.copy()
@@ -157,7 +152,6 @@
             self.container = new_container
             return True
         return False
->>>>>>> a27b0edc
 
     def get_fit_data(self):
         """Get the fitting data with long-range forces subtracted"""
